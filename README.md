<p align="center">
  <img src="./assets/sui-deeptrade-dynamic-logo.svg" alt="Sui Deeptrade Logo" style="border: none; background: transparent;">
</p>

# Deeptrade Core

## Overview (DRAFT)

This package is a **comprehensive on-chain trading protocol suite** built to enhance and secure liquidity operations on the Sui network's DeepBook order book.

<<<<<<< HEAD
It introduces a sophisticated, self-sustaining economic model centered around a core **Treasury** that manages protocol-owned liquidity for `DEEP` tokens. This allows for a more accessible trading experience by abstracting the native fee token requirements of the underlying order book.

The protocol's key innovation is its robust **Fee and Liquidity Management Engine**, which includes:

- **Dynamic Fee Generation**: A configurable fee engine that generates revenue for the protocol from trading activity, with distinct rates for taker/maker orders and pool creation.
- **Unsettled Fees System**: A fair and scalable mechanism that ensures fees are only charged on executed trade volumes, utilizing per-user `FeeManager` objects to prevent network congestion.
- **Oracle-Secured Pricing**: A dual-validation system that leverages both on-chain pool data and external Pyth oracle feeds to protect the protocol's reserves from atomic price manipulation attacks.
=======
A core design principle is extending DeepBook's capabilities without sacrificing composability. This approach ensures users can freely manage orders created via the protocol using native DeepBook operations, preventing platform lock-in and granting full autonomy over their trading activity.

Crucially, this design also preserves the security of the underlying DeepBook protocol. The protocol does not take custody of user orders or assets; it only manages the fees generated through its usage.

This significantly minimizes risk for end users, even if the protocol were to cease operations, users would retain uninterrupted control and could continue managing their orders and assets directly on DeepBook.

Deeptrade Core introduces a self-sustaining economic model centered around a core **Treasury** that manages protocol-owned liquidity for `DEEP` tokens. This allows for a more accessible trading experience by abstracting the native fee token requirements of the underlying order book.

The protocol's key innovation is its robust **Fee and Liquidity Management Engine**, which includes:

- **Dynamic Fee Generation**: A configurable fee engine that generates protocol revenue from trading activity. It allows for distinct taker/maker rates, which can be set independently based on the fee type used (DEEP or Input Coin). This flexibility is crucial for incentivizing the use of the `DEEP` token, thereby strengthening the protocol's economic model.
- **Unsettled Fees System**: A fair and scalable mechanism that ensures fees are only charged on executed trade volumes, utilizing per-user `FeeManager` objects to prevent **shared object contention** and ensure the protocol remains highly scalable.
- **Oracle-Secured Pricing**: A dual-validation system that leverages both on-chain pool data and external Pyth oracle feeds to protect the protocol's reserves from atomic price manipulation attacks.
- **Gas Efficiency**: The protocol is designed with gas efficiency as a key consideration. By optimizing on-chain storage and computation, transaction costs are minimized for users, ensuring a more cost-effective trading experience.
- **DEEP Token Utility**: The protocol creates strong utility for the `DEEP` token. For accessibility, the Treasury's DEEP Reserves cover DeepBook fees on behalf of users, who then repay the protocol with a market-rate coverage fee in SUI. To incentivize holding `DEEP`, users who cover DeepBook fees with their own `DEEP` tokens pay no coverage fee and also receive substantial discounts on protocol fees.
>>>>>>> 8b5f1abb
- **User Incentives**: An integrated Loyalty Program that rewards high-volume traders with fee discounts, encouraging sustained platform activity.

Governance and security are paramount, enforced through an **on-chain Multisig Guarantee** that hardcodes multi-signature verification into all sensitive administrative functions.

<<<<<<< HEAD
High-risk operations, such as fund withdrawals and fee updates, are further protected by a mandatory, event-logged **Timelock System**, providing transparency and a critical buffer against compromise.

The protocol is designed for long-term maintainability with a built-in **Versioning System**, allowing for secure and seamless upgrades.
=======
High-risk operations, such as withdrawals from the protocol's treasury and fee updates, are further protected by a mandatory, event-logged **Timelock System**. This system is designed with two key goals: to provide users with full transparency and a response window for changes that could affect them, such as fee increases, and to adding security layer for the protocol by safeguarding treasury reserves against unauthorized withdrawals.

The protocol is designed for long-term maintainability with a built-in **Versioning System**, allowing for secure and seamless upgrades.

To further enhance transparency around upgrades, the protocol will adopt a **Custom Upgrade Policy** for its `UpgradeCap`. This initiative directly addresses the critical need for observable package upgrades — a challenge recognized within the broader Sui ecosystem (see [Sui Improvement Proposal #57](https://github.com/sui-foundation/sips/pull/57/files)). The custom policy, currently in draft (see [PR #75](https://github.com/DeeptradeProtocol/deeptrade-core/pull/75)), will provide essential on-chain visibility for any upgrade event. This lays the groundwork for a future upgrade timelock, ensuring the community has a crucial window to review and react to changes, safeguarding against unauthorized modifications.
>>>>>>> 8b5f1abb

## System Design

For detailed technical specifications and implementation details, please refer to:

- [Treasury DEEP Reserves](docs/treasury_deep_reserves.md)
- [Fee Design](docs/fee-design.md)
- [Loyalty Program](docs/loyalty.md)
- [Oracle Price Calculation](docs/oracle-price-calculation.md)
- [Oracle Pricing Security](docs/oracle-pricing-security.md)
- [Unsettled Fees](docs/unsettled-fees.md)
- [Gas Consumption](docs/gas-consumption.md)
- [Versioning](docs/versioning.md)
- [Multisig](docs/multisig.md)
- [Admin Capabilities](docs/admin.md)
- [Development Notes](docs/dev-notes.md)

## Fee overview

### Order Fees

DeepBook protocol requires paying fees for order placement in either DEEP or the order's input asset (DEEP-based fee or Input Coin fee types), with fees calculated based on order price and size. Deeptrade protocol extends this flexibility by allowing users to pay these fees using various sources: their wallet, their `BalanceManager`, or even the protocol's treasury DEEP reserves if the user's DEEP balance is insufficient.

**Protocol Fees**: In addition to DeepBook's fees, the Deeptrade charges its own protocol fees. These fees can be configured with different rates for taker and maker orders, and can be set globally or on a per-pool basis.
For detailed information about dynamic protocol fee calculation, and the unsettled fees mechanism, see the [Fee Design](docs/fee-design.md) and [Unsettled Fees](docs/unsettled-fees.md) documentation.

**DEEP Reserve Coverage Fee**: This fee is charged only when a user borrows `DEEP` from the protocol's reserves to cover DeepBook fees. It is paid in SUI and is equivalent to the market value of the `DEEP` provided. More information is available in the [Treasury DEEP Reserves](docs/treasury_deep_reserves.md).

#### Protocol Fee Discounts

When using DEEP fee type, users can receive discounts on protocol fees based on how much DeepBook fees they cover with their own DEEP tokens. The more DEEP the user provides, the higher their discount on protocol fees.
Whitelisted pools receive the maximum protocol fee discount rate for each order. The discount rates are per-pool based and set in `TradingFeeConfig`, with a default rate of 25% used if not specified.

Additionally, the system includes a **Loyalty Program** that provides additional protocol fee discounts based on user loyalty levels. For detailed information about the loyalty program, see the [Loyalty Program](docs/loyalty.md).

## Swap Fees

Similar to order fees, the DeepBook protocol requires paying fees for swaps in either `DEEP` or the swap's input coin (DEEP-based or Input Coin fee types), calculated based on the swap size.

Deeptrade charges its own fees using the `taker_fee` parameter specified in `TradingFeeConfig`. For swaps, the protocol currently only supports the Input Coin fee type.

The protocol fee is charged in the output coin of the swap.
Discounts from the [Loyalty Program](docs/loyalty.md) also apply to swap fees.

## Deeptrade Core Package Ids:

```
0x1271ca74fee31ee2ffb4d6373eafb9ada44cdef0700ca34ec650b21de60cc80b
0xd7ca30ad715278a28f01c572ac7be3168e9800321f1b3f96eb9d13dfc856419c
0xc6fa96e203d7858e1925563bdc2c75d1c2ff57af90cad46a7ad3364573e20fb0
0x90cffe4f0670e0c4d3413c124c364301fc0e73c709ada13ba86f2398c44a135a
0x55febc53366b6ced945b1adf5ebd3f8628d940664782e51937cc93513ad83339
0x4af08dd22015fdabeae5f2b883dca9fca4f7de88434dae7cea712d247658b68d
0x208d664e59ad391212a11ad8658d0e9d7510c6cd1785bd0d477d73505d5c89b1
0xc49f720f4e8427cbd3955846ca9231441dab8ccda6c3da6e9d44ed6f9dcf865c
0x2356885eae212599c0c7a42d648cc2100dedfa4698f8fc58fc6b9f67806f2bfc
0x03aafc54af513d592bcb91136d61b94ea40b0f9b50477f24a3a9a38fca625174
```

## Upgrade Cap:

```

```

## Admin Cap:

```

```

## License

This project is licensed under the MIT License - see the [LICENSE](LICENSE.md) file for details.

This tool uses several dependencies from [Mysten Labs](https://github.com/MystenLabs/sui), which are licensed under Apache-2.0.<|MERGE_RESOLUTION|>--- conflicted
+++ resolved
@@ -4,19 +4,10 @@
 
 # Deeptrade Core
 
-## Overview (DRAFT)
+## Overview
 
 This package is a **comprehensive on-chain trading protocol suite** built to enhance and secure liquidity operations on the Sui network's DeepBook order book.
 
-<<<<<<< HEAD
-It introduces a sophisticated, self-sustaining economic model centered around a core **Treasury** that manages protocol-owned liquidity for `DEEP` tokens. This allows for a more accessible trading experience by abstracting the native fee token requirements of the underlying order book.
-
-The protocol's key innovation is its robust **Fee and Liquidity Management Engine**, which includes:
-
-- **Dynamic Fee Generation**: A configurable fee engine that generates revenue for the protocol from trading activity, with distinct rates for taker/maker orders and pool creation.
-- **Unsettled Fees System**: A fair and scalable mechanism that ensures fees are only charged on executed trade volumes, utilizing per-user `FeeManager` objects to prevent network congestion.
-- **Oracle-Secured Pricing**: A dual-validation system that leverages both on-chain pool data and external Pyth oracle feeds to protect the protocol's reserves from atomic price manipulation attacks.
-=======
 A core design principle is extending DeepBook's capabilities without sacrificing composability. This approach ensures users can freely manage orders created via the protocol using native DeepBook operations, preventing platform lock-in and granting full autonomy over their trading activity.
 
 Crucially, this design also preserves the security of the underlying DeepBook protocol. The protocol does not take custody of user orders or assets; it only manages the fees generated through its usage.
@@ -32,22 +23,15 @@
 - **Oracle-Secured Pricing**: A dual-validation system that leverages both on-chain pool data and external Pyth oracle feeds to protect the protocol's reserves from atomic price manipulation attacks.
 - **Gas Efficiency**: The protocol is designed with gas efficiency as a key consideration. By optimizing on-chain storage and computation, transaction costs are minimized for users, ensuring a more cost-effective trading experience.
 - **DEEP Token Utility**: The protocol creates strong utility for the `DEEP` token. For accessibility, the Treasury's DEEP Reserves cover DeepBook fees on behalf of users, who then repay the protocol with a market-rate coverage fee in SUI. To incentivize holding `DEEP`, users who cover DeepBook fees with their own `DEEP` tokens pay no coverage fee and also receive substantial discounts on protocol fees.
->>>>>>> 8b5f1abb
 - **User Incentives**: An integrated Loyalty Program that rewards high-volume traders with fee discounts, encouraging sustained platform activity.
 
 Governance and security are paramount, enforced through an **on-chain Multisig Guarantee** that hardcodes multi-signature verification into all sensitive administrative functions.
 
-<<<<<<< HEAD
-High-risk operations, such as fund withdrawals and fee updates, are further protected by a mandatory, event-logged **Timelock System**, providing transparency and a critical buffer against compromise.
-
-The protocol is designed for long-term maintainability with a built-in **Versioning System**, allowing for secure and seamless upgrades.
-=======
 High-risk operations, such as withdrawals from the protocol's treasury and fee updates, are further protected by a mandatory, event-logged **Timelock System**. This system is designed with two key goals: to provide users with full transparency and a response window for changes that could affect them, such as fee increases, and to adding security layer for the protocol by safeguarding treasury reserves against unauthorized withdrawals.
 
 The protocol is designed for long-term maintainability with a built-in **Versioning System**, allowing for secure and seamless upgrades.
 
 To further enhance transparency around upgrades, the protocol will adopt a **Custom Upgrade Policy** for its `UpgradeCap`. This initiative directly addresses the critical need for observable package upgrades — a challenge recognized within the broader Sui ecosystem (see [Sui Improvement Proposal #57](https://github.com/sui-foundation/sips/pull/57/files)). The custom policy, currently in draft (see [PR #75](https://github.com/DeeptradeProtocol/deeptrade-core/pull/75)), will provide essential on-chain visibility for any upgrade event. This lays the groundwork for a future upgrade timelock, ensuring the community has a crucial window to review and react to changes, safeguarding against unauthorized modifications.
->>>>>>> 8b5f1abb
 
 ## System Design
 
