--- conflicted
+++ resolved
@@ -29,13 +29,11 @@
 /// Error when there are no ask prices available in the order book
 const ENoAskPrice: u64 = 4;
 
-<<<<<<< HEAD
 /// Error when the price feed returned positive exponent, indicating significant Pyth format change requiring manual review
 const EUnexpectedPositiveExponent: u64 = 5;
-=======
+
 /// Error when the decimal adjustment exceeds maximum safe power of 10 for u64
-const EDecimalAdjustmentTooLarge: u64 = 5;
->>>>>>> 07ba284b
+const EDecimalAdjustmentTooLarge: u64 = 6;
 
 // === Public-Package Functions ===
 /// Get fee basis points from pool parameters
