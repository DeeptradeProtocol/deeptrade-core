module deepbook_wrapper::helper;

use deepbook::constants;
use deepbook::pool::{Self, Pool};
use deepbook_wrapper::math;
use deepbook_wrapper::oracle;
use pyth::price_info::PriceInfoObject;
use std::type_name;
use sui::clock::Clock;
use sui::coin::Coin;
use sui::sui::SUI;
use token::deep::DEEP;

// === Errors ===
<<<<<<< HEAD
#[error]
const EIneligibleReferencePool: vector<u8> = b"Reference pool is not eligible for the order";

/// Error when the slippage is greater than 100% in billionths
#[error]
const EInvalidSlippage: vector<u8> = b"Invalid slippage";
=======
/// Error when the reference pool is not eligible for the order
const EIneligibleReferencePool: u64 = 1;

/// Error when the slippage is invalid (greater than 100% in billionths)
const EInvalidSlippage: u64 = 2;
>>>>>>> ace845fc

/// Error when the provided price feed identifier doesn't match the expected one
const EInvalidPriceFeedIdentifier: u64 = 3;

/// Error when there are no ask prices available in the order book
const ENoAskPrice: u64 = 4;

#[error]
const EUnexpectedPositiveExponent: vector<u8> =
    b"Price feed returned positive exponent, indicating significant Pyth format change requiring manual review";

// === Public-Package Functions ===
/// Get fee basis points from pool parameters
public(package) fun get_fee_bps<BaseToken, QuoteToken>(pool: &Pool<BaseToken, QuoteToken>): u64 {
    let (fee_bps, _, _) = pool::pool_trade_params(pool);
    fee_bps
}

/// Helper function to transfer non-zero coins or destroy zero coins
public(package) fun transfer_if_nonzero<CoinType>(coins: Coin<CoinType>, recipient: address) {
    if (coins.value() > 0) {
        transfer::public_transfer(coins, recipient);
    } else {
        coins.destroy_zero();
    };
}

/// Determines if a pool is whitelisted
/// Whitelisted pools don't require DEEP tokens and don't charge fees
public(package) fun is_pool_whitelisted<BaseToken, QuoteToken>(
    pool: &Pool<BaseToken, QuoteToken>,
): bool {
    pool::whitelisted(pool)
}

/// Calculates the total amount of DEEP required for an order using the taker fee rate
/// Returns 0 for whitelisted pools
public(package) fun calculate_deep_required<BaseToken, QuoteToken>(
    pool: &Pool<BaseToken, QuoteToken>,
    quantity: u64,
    price: u64,
): u64 {
    if (is_pool_whitelisted(pool)) {
        0
    } else {
        let (deep_req, _) = pool::get_order_deep_required(pool, quantity, price);

        deep_req
    }
}

/// Applies slippage to a value and returns the result
/// The slippage is in billionths format (e.g., 5_000_000 = 0.5%)
/// For small values, the slippage might be rounded down to zero due to integer division
public(package) fun apply_slippage(value: u64, slippage: u64): u64 {
    // Handle special case: if value is 0, no slippage is needed
    if (value == 0) {
        return 0
    };

    // Calculate slippage amount
    let slippage_amount = math::mul(value, slippage);

    // Add slippage to original value
    value + slippage_amount
}

/// Calculates the order amount in tokens (quote for bid, base for ask)
public(package) fun calculate_order_amount(quantity: u64, price: u64, is_bid: bool): u64 {
    if (is_bid) {
        math::mul(quantity, price) // Quote tokens for bid
    } else {
        quantity // Base tokens for ask
    }
}

/// Gets the order deep price parameters for given pool
public(package) fun get_order_deep_price_params<BaseToken, QuoteToken>(
    pool: &Pool<BaseToken, QuoteToken>,
): (bool, u64) {
    let order_deep_price = pool::get_order_deep_price(pool);
    (order_deep_price.asset_is_base(), order_deep_price.deep_per_asset())
}

/// Gets the DEEP/SUI price by comparing oracle and reference pool prices and selecting the best rate for the wrapper
///
/// This function implements a dual-price strategy to prevent arbitrage:
/// 1. Gets price from both oracle feeds and reference pool (both must be healthy)
/// 2. Returns the MAXIMUM price (users pay more SUI for DEEP)
///
/// The reference pool must be either DEEP/SUI or SUI/DEEP trading pair and must be
/// whitelisted and registered.
///
/// Parameters:
/// - deep_usd_price_info: Pyth price info object for DEEP/USD price
/// - sui_usd_price_info: Pyth price info object for SUI/USD price
/// - reference_pool: Pool containing DEEP/SUI or SUI/DEEP trading pair
/// - clock: System clock for price staleness verification
///
/// Returns:
/// - u64: DEEP/SUI price with 12 decimal places (maximum of oracle and reference pool)
///
/// Aborts if:
/// - Oracle price feeds are invalid, stale, or unavailable
/// - Reference pool is not whitelisted/registered
/// - Reference pool doesn't contain DEEP and SUI tokens
/// - Reference pool price calculation fails
public(package) fun get_sui_per_deep<ReferenceBaseAsset, ReferenceQuoteAsset>(
    deep_usd_price_info: &PriceInfoObject,
    sui_usd_price_info: &PriceInfoObject,
    reference_pool: &Pool<ReferenceBaseAsset, ReferenceQuoteAsset>,
    clock: &Clock,
): u64 {
    // Get prices from both sources
    let oracle_sui_per_deep = get_sui_per_deep_from_oracle(
        deep_usd_price_info,
        sui_usd_price_info,
        clock,
    );
    let reference_sui_per_deep = get_sui_per_deep_from_reference_pool(reference_pool, clock);

    // Choose maximum (best for wrapper - users pay more SUI for DEEP)
    if (oracle_sui_per_deep > reference_sui_per_deep) {
        oracle_sui_per_deep
    } else {
        reference_sui_per_deep
    }
}

/// Gets the SUI per DEEP price from a reference pool, normalizing the price regardless of token order
/// Uses the first ask price from the reference pool
///
/// Parameters:
/// - reference_pool: Pool containing SUI/DEEP or DEEP/SUI trading pair
/// - clock: System clock for current timestamp
///
/// Returns:
/// - u64: Price of 1 DEEP in SUI (normalized to handle both SUI/DEEP and DEEP/SUI pools)
///
/// Requirements:
/// - Pool must be whitelisted and registered
/// - Pool must be either SUI/DEEP or DEEP/SUI trading pair
///
/// Price normalization:
/// - For DEEP/SUI pool: returns price directly
/// - For SUI/DEEP pool: returns 1_000_000_000/price
///
/// Aborts with EIneligibleReferencePool if:
/// - Pool is not whitelisted/registered
/// - Pool does not contain SUI and DEEP tokens
/// Aborts with ENoAskPrice if there are no ask prices available in the reference pool
public(package) fun get_sui_per_deep_from_reference_pool<ReferenceBaseAsset, ReferenceQuoteAsset>(
    reference_pool: &Pool<ReferenceBaseAsset, ReferenceQuoteAsset>,
    clock: &Clock,
): u64 {
    assert!(
        reference_pool.whitelisted() && reference_pool.registered_pool(),
        EIneligibleReferencePool,
    );
    let reference_pool_price = get_pool_first_ask_price(reference_pool, clock);

    let reference_base_type = type_name::get<ReferenceBaseAsset>();
    let reference_quote_type = type_name::get<ReferenceQuoteAsset>();
    let deep_type = type_name::get<DEEP>();
    let sui_type = type_name::get<SUI>();

    assert!(
        (reference_base_type == deep_type && reference_quote_type == sui_type) ||
            (reference_base_type == sui_type && reference_quote_type == deep_type),
        EIneligibleReferencePool,
    );

    let reference_deep_is_base = reference_base_type == deep_type;

    // For DEEP/SUI pool, reference_deep_is_base is true, SUI per DEEP is
    // reference_pool_price
    // For SUI/DEEP pool, reference_deep_is_base is false, DEEP per SUI is
    // reference_pool_price
    let sui_per_deep = if (reference_deep_is_base) {
        reference_pool_price
    } else {
        math::div(1_000_000_000, reference_pool_price)
    };

    sui_per_deep
}

/// Calculates the SUI per DEEP price using oracle price feeds for DEEP/USD and SUI/USD
/// This function performs the following steps:
/// 1. Retrieves and validates prices for both DEEP/USD and SUI/USD
/// 2. Verifies price feed identifiers match expected feeds
/// 3. Calculates DEEP/SUI price by dividing DEEP/USD by SUI/USD prices
/// 4. Adjusts decimal places to match DeepBook's DEEP/SUI price format (12 decimals)
///
/// Parameters:
/// - deep_usd_price_info: Pyth price info object for DEEP/USD price
/// - sui_usd_price_info: Pyth price info object for SUI/USD price
/// - clock: System clock for price staleness verification
///
/// Returns:
/// - u64: The calculated SUI per DEEP price with 12 decimal places
///
/// Aborts if:
/// - Either price feed is unavailable
/// - Price feed identifiers don't match expected DEEP/USD and SUI/USD feeds
/// - Price validation fails (staleness, confidence interval)
///
/// Technical details of the price calculation can be found in docs/oracle-price-calculation.md
public(package) fun get_sui_per_deep_from_oracle(
    deep_usd_price_info: &PriceInfoObject,
    sui_usd_price_info: &PriceInfoObject,
    clock: &Clock,
): u64 {
    // Get DEEP/USD and SUI/USD prices
    let (deep_usd_price, deep_usd_price_identifier) = oracle::get_pyth_price(
        deep_usd_price_info,
        clock,
    );
    let (sui_usd_price, sui_usd_price_identifier) = oracle::get_pyth_price(
        sui_usd_price_info,
        clock,
    );

    // Validate price feed identifiers
    let deep_price_id = deep_usd_price_identifier.get_bytes();
    let sui_price_id = sui_usd_price_identifier.get_bytes();
    assert!(
        deep_price_id == oracle::get_deep_price_feed_id() && sui_price_id == oracle::get_sui_price_feed_id(),
        EInvalidPriceFeedIdentifier,
    );

    // Get magnitudes and exponents of the prices
    let deep_expo_i64 = deep_usd_price.get_expo();
    let sui_expo_i64 = sui_usd_price.get_expo();

    // Explicit checks for negative exponents - fail fast if Pyth changes format
    assert!(deep_expo_i64.get_is_negative(), EUnexpectedPositiveExponent);
    assert!(sui_expo_i64.get_is_negative(), EUnexpectedPositiveExponent);

    let deep_expo = deep_expo_i64.get_magnitude_if_negative();
    let sui_expo = sui_expo_i64.get_magnitude_if_negative();

    let deep_price_mag = deep_usd_price.get_price().get_magnitude_if_positive();
    let sui_price_mag = sui_usd_price.get_price().get_magnitude_if_positive();

    // Since Move doesn't support negative numbers, we calculate a positive adjustment
    // that can be applied either to numerator or denominator to achieve the same result
    let should_multiply_numerator = sui_expo + 3 >= deep_expo;
    let decimal_adjustment = if (should_multiply_numerator) {
        sui_expo + 3 - deep_expo
    } else {
        deep_expo - 3 - sui_expo
    };
    let multiplier = math::pow(10, decimal_adjustment);

    // Calculate SUI per DEEP price
    // The multiplier position (numerator vs denominator) depends on the exponent delta
    // to ensure the result has exactly 12 decimal places to match DeepBook's DEEP/SUI price format
    let sui_per_deep = if (should_multiply_numerator) {
        math::div(deep_price_mag * multiplier, sui_price_mag)
    } else {
        math::div(deep_price_mag, sui_price_mag * multiplier)
    };

    sui_per_deep
}

/// Calculates base quantity and DEEP requirements for a market order based on order type
/// For bids, converts quote quantity into base quantity and floors to lot size
/// For asks, uses base quantity directly
///
/// Parameters:
/// - pool: The trading pool where the order will be placed
/// - order_amount: Order amount in quote tokens (for bids) or base tokens (for asks)
/// - is_bid: True for buy orders, false for sell orders
/// - clock: System clock for timestamp verification
///
/// Returns:
/// - u64: Base quantity to use in place_market_order
/// - u64: Amount of DEEP required for the order
public(package) fun calculate_market_order_params<BaseToken, QuoteToken>(
    pool: &Pool<BaseToken, QuoteToken>,
    order_amount: u64,
    is_bid: bool,
    clock: &Clock,
): (u64, u64) {
    // Calculate base quantity and DEEP requirements:
    // - For bids: Convert quote quantity to base quantity via `get_quantity_out`, floor to lot size.
    //             Since `get_quantity_out` goes through order book same way as actual order placement,
    //             we can use its `deep_req` value
    // - For asks: Use order_amount directly as base quantity. Since `get_quantity_out` goes through
    //             order book same way as actual order placement, we can use its `deep_req` value
    if (is_bid) {
        let (base_out, _, deep_req) = pool.get_quantity_out(0, order_amount, clock);
        let (_, lot_size, _) = pool.pool_book_params();
        let floored_base_out = base_out - base_out % lot_size;
        (floored_base_out, deep_req)
    } else {
        let (_, _, deep_req) = pool.get_quantity_out(order_amount, 0, clock);
        (order_amount, deep_req)
    }
}

/// Validates that the provided slippage value is within acceptable bounds
///
/// Parameters:
/// - slippage: The slippage value in billionths format (e.g., 10_000_000 = 1%)
///
/// Format explanation:
/// - Slippage is expressed in billionths (10^9)
/// - 1% = 1/100 * 10^9 = 10_000_000
/// - 100% = 1_000_000_000 (float_scaling)
///
/// Requirements:
/// - Slippage must not exceed float_scaling (1_000_000_000), which represents 100%
///
/// Aborts with EInvalidSlippage if:
/// - Slippage value is greater than float_scaling (100%)
public(package) fun validate_slippage(slippage: u64) {
    let float_scaling = constants::float_scaling();
    assert!(slippage <= float_scaling, EInvalidSlippage);
}

/// Gets the first (best) ask price from the order book
///
/// Parameters:
/// - pool: The trading pool to query for ask prices
/// - clock: System clock for current timestamp verification
///
/// Returns:
/// - u64: The first ask price in the order book
///
/// Aborts with ENoAskPrice if there are no ask prices available
public(package) fun get_pool_first_ask_price<BaseToken, QuoteToken>(
    pool: &Pool<BaseToken, QuoteToken>,
    clock: &Clock,
): u64 {
    let ticks = 1;
    let (_, _, ask_prices, _) = pool.get_level2_ticks_from_mid(ticks, clock);

    assert!(!ask_prices.is_empty(), ENoAskPrice);
    ask_prices[0]
}<|MERGE_RESOLUTION|>--- conflicted
+++ resolved
@@ -12,20 +12,11 @@
 use token::deep::DEEP;
 
 // === Errors ===
-<<<<<<< HEAD
-#[error]
-const EIneligibleReferencePool: vector<u8> = b"Reference pool is not eligible for the order";
-
-/// Error when the slippage is greater than 100% in billionths
-#[error]
-const EInvalidSlippage: vector<u8> = b"Invalid slippage";
-=======
 /// Error when the reference pool is not eligible for the order
 const EIneligibleReferencePool: u64 = 1;
 
 /// Error when the slippage is invalid (greater than 100% in billionths)
 const EInvalidSlippage: u64 = 2;
->>>>>>> ace845fc
 
 /// Error when the provided price feed identifier doesn't match the expected one
 const EInvalidPriceFeedIdentifier: u64 = 3;
@@ -33,9 +24,8 @@
 /// Error when there are no ask prices available in the order book
 const ENoAskPrice: u64 = 4;
 
-#[error]
-const EUnexpectedPositiveExponent: vector<u8> =
-    b"Price feed returned positive exponent, indicating significant Pyth format change requiring manual review";
+/// Error when the price feed returned positive exponent, indicating significant Pyth format change requiring manual review
+const EUnexpectedPositiveExponent: u64 = 5;
 
 // === Public-Package Functions ===
 /// Get fee basis points from pool parameters
