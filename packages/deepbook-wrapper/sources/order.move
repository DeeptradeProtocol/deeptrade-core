--- conflicted
+++ resolved
@@ -571,15 +571,9 @@
 ): (OrderInfo) {
     wrapper.verify_version();
 
-<<<<<<< HEAD
-    // Calculate base quantity for market order
-    // We use calculate_market_order_params to get base quantity, which uses `get_quantity_out` under the hood,
-    // since `get_quantity_out` returns `base_quantity` without applying fees to it.
-=======
     // We use calculate_market_order_base_quantity_input_fee to get base quantity, which uses
     // `get_quantity_out_input_fee` under the hood, since `get_quantity_out_input_fee` returns
     // `base_quantity` without applying fees to it.
->>>>>>> 8b986eed
     // We do need that, since we have to apply our protocol fee & deepbook fee on top of the order amount.
     let base_quantity = calculate_market_order_base_quantity_input_fee<BaseToken, QuoteToken>(
         pool,
