module deepbook_wrapper::wrapper;

use deepbook_wrapper::admin::AdminCap;
use deepbook_wrapper::helper::current_version;
use sui::bag::{Self, Bag};
use sui::balance::{Self, Balance};
use sui::coin::{Self, Coin};
use sui::vec_set::{Self, VecSet};
use token::deep::DEEP;

// === Errors ===
/// Error when trying to use deep from reserves but there is not enough available
const EInsufficientDeepReserves: u64 = 1;

/// Allowed versions management errors
const EVersionAlreadyEnabled: u64 = 3;
const ECannotDisableCurrentVersion: u64 = 4;
const EVersionNotEnabled: u64 = 5;

/// Error when trying to use shared object in a package whose version is not enabled
const EPackageVersionNotEnabled: u64 = 6;

/// A generic error code for any function that is no longer supported.
/// The value 1000 is used by convention across modules for this purpose.
#[allow(unused_const)]
const EFunctionDeprecated: u64 = 1000;

// === Structs ===
/// Wrapper struct for DeepBook V3
public struct Wrapper has key, store {
    id: UID,
    allowed_versions: VecSet<u16>,
    deep_reserves: Balance<DEEP>,
    deep_reserves_coverage_fees: Bag,
    protocol_fees: Bag,
}

/// Key struct for storing charged fees by coin type
public struct ChargedFeeKey<phantom CoinType> has copy, drop, store {
    dummy_field: bool,
}

// === Public-Mutative Functions ===
<<<<<<< HEAD
=======
/// Create a new fund capability for the wrapper
public fun create_fund_cap(wrapper: &Wrapper, _admin: &AdminCap, ctx: &mut TxContext): FundCap {
    FundCap {
        id: object::new(ctx),
        wrapper_id: wrapper.id.to_inner(),
    }
}

>>>>>>> a1ec4e2a
/// Join DEEP coins into the wrapper's reserves
public fun join(wrapper: &mut Wrapper, deep_coin: Coin<DEEP>) {
    wrapper.verify_version();
    wrapper.deep_reserves.join(deep_coin.into_balance());
}

<<<<<<< HEAD
/// Withdraw collected deep reserves coverage fees for a specific coin type using admin capability
public fun withdraw_deep_reserves_coverage_fee_v2<CoinType>(
=======
/// Withdraw collected deep reserves coverage fees for a specific coin type using fund capability
public fun withdraw_deep_reserves_coverage_fee<CoinType>(
    wrapper: &mut Wrapper,
    fund_cap: &FundCap,
    ctx: &mut TxContext,
): Coin<CoinType> {
    wrapper.verify_version();
    assert!(fund_cap.wrapper_id == wrapper.id.to_inner(), EInvalidFundCap);
    withdraw_deep_reserves_coverage_fee_internal(wrapper, ctx)
}

/// Withdraw collected deep reserves coverage fees for a specific coin type using admin capability
public fun admin_withdraw_deep_reserves_coverage_fee<CoinType>(
>>>>>>> a1ec4e2a
    wrapper: &mut Wrapper,
    _admin: &AdminCap,
    ctx: &mut TxContext,
): Coin<CoinType> {
<<<<<<< HEAD
    let key = ChargedFeeKey<CoinType> { dummy_field: false };

    if (wrapper.deep_reserves_coverage_fees.contains(key)) {
        let balance = wrapper.deep_reserves_coverage_fees.borrow_mut(key);
        balance::withdraw_all(balance).into_coin(ctx)
    } else {
        coin::zero(ctx)
    }
}

/// Withdraw collected protocol fees for a specific coin type using admin capability
public fun withdraw_protocol_fee_v2<CoinType>(
=======
    wrapper.verify_version();
    withdraw_deep_reserves_coverage_fee_internal(wrapper, ctx)
}

/// Withdraw collected protocol fees for a specific coin type using admin capability
public fun admin_withdraw_protocol_fee<CoinType>(
>>>>>>> a1ec4e2a
    wrapper: &mut Wrapper,
    _admin: &AdminCap,
    ctx: &mut TxContext,
): Coin<CoinType> {
    wrapper.verify_version();

    let key = ChargedFeeKey<CoinType> { dummy_field: false };

    if (wrapper.protocol_fees.contains(key)) {
        let balance = wrapper.protocol_fees.borrow_mut(key);
        balance::withdraw_all(balance).into_coin(ctx)
    } else {
        coin::zero(ctx)
    }
}

/// Withdraw DEEP coins from the wrapper's reserves
public fun withdraw_deep_reserves(
    wrapper: &mut Wrapper,
    _admin: &AdminCap,
    amount: u64,
    ctx: &mut TxContext,
): Coin<DEEP> {
    wrapper.verify_version();
    wrapper.deep_reserves.split(amount).into_coin(ctx)
}

/// Enable the specified package version for the wrapper
public fun enable_version(wrapper: &mut Wrapper, _admin: &AdminCap, version: u16) {
    assert!(!wrapper.allowed_versions.contains(&version), EVersionAlreadyEnabled);
    wrapper.allowed_versions.insert(version);
}

/// Disable the specified package version for the wrapper
public fun disable_version(wrapper: &mut Wrapper, _admin: &AdminCap, version: u16) {
    assert!(version != current_version(), ECannotDisableCurrentVersion);
    assert!(wrapper.allowed_versions.contains(&version), EVersionNotEnabled);
    wrapper.allowed_versions.remove(&version);
}

// === Public-View Functions ===
/// Get the value of DEEP in the reserves
public fun deep_reserves(wrapper: &Wrapper): u64 {
    wrapper.deep_reserves.value()
}

// === Public-Package Functions ===
/// Add collected deep reserves coverage fees to the wrapper's fee storage
public(package) fun join_deep_reserves_coverage_fee<CoinType>(
    wrapper: &mut Wrapper,
    fee: Balance<CoinType>,
) {
    wrapper.verify_version();

    if (fee.value() == 0) {
        fee.destroy_zero();
        return
    };

    let key = ChargedFeeKey<CoinType> { dummy_field: false };
    if (wrapper.deep_reserves_coverage_fees.contains(key)) {
        let balance = wrapper.deep_reserves_coverage_fees.borrow_mut(key);
        balance::join(balance, fee);
    } else {
        wrapper.deep_reserves_coverage_fees.add(key, fee);
    };
}

/// Add collected protocol fees to the wrapper's fee storage
public(package) fun join_protocol_fee<CoinType>(wrapper: &mut Wrapper, fee: Balance<CoinType>) {
    wrapper.verify_version();

    if (fee.value() == 0) {
        fee.destroy_zero();
        return
    };

    let key = ChargedFeeKey<CoinType> { dummy_field: false };
    if (wrapper.protocol_fees.contains(key)) {
        let balance = wrapper.protocol_fees.borrow_mut(key);
        balance::join(balance, fee);
    } else {
        wrapper.protocol_fees.add(key, fee);
    };
}

/// Get the splitted DEEP coin from the reserves
public(package) fun split_deep_reserves(
    wrapper: &mut Wrapper,
    amount: u64,
    ctx: &mut TxContext,
): Coin<DEEP> {
    wrapper.verify_version();

    let available_deep_reserves = wrapper.deep_reserves.value();
    assert!(amount <= available_deep_reserves, EInsufficientDeepReserves);

    wrapper.deep_reserves.split(amount).into_coin(ctx)
}

/// Verify that the current package version is enabled in the wrapper
public(package) fun verify_version(wrapper: &Wrapper) {
    let package_version = current_version();
    assert!(wrapper.allowed_versions.contains(&package_version), EPackageVersionNotEnabled);
}

// === Private Functions ===
/// Initialize the wrapper module
fun init(ctx: &mut TxContext) {
    let wrapper = Wrapper {
        id: object::new(ctx),
        allowed_versions: vec_set::singleton(current_version()),
        deep_reserves: balance::zero(),
        deep_reserves_coverage_fees: bag::new(ctx),
        protocol_fees: bag::new(ctx),
    };

    // Share the wrapper object
    transfer::share_object(wrapper);
<<<<<<< HEAD
}

// === Deprecated Functions ===
#[
    deprecated(
        note = b"This function is deprecated. Please use `admin_withdraw_deep_reserves_coverage_fee_v2` instead.",
    ),
    allow(
        unused_type_parameter,
    ),
]
public fun admin_withdraw_deep_reserves_coverage_fee<CoinType>(
    _admin: &AdminCap,
    _wrapper: &mut Wrapper,
    _ctx: &mut TxContext,
): Coin<CoinType> {
    abort EFunctionDeprecated
}

#[
    deprecated(
        note = b"This function is deprecated. Please use `admin_withdraw_protocol_fee_v2` instead.",
    ),
    allow(
        unused_type_parameter,
    ),
]
public fun admin_withdraw_protocol_fee<CoinType>(
    _admin: &AdminCap,
    _wrapper: &mut Wrapper,
    _ctx: &mut TxContext,
): Coin<CoinType> {
    abort EFunctionDeprecated
}

#[
    deprecated(
        note = b"This function is deprecated. Please use `withdraw_deep_reserves_v2` instead.",
    ),
]
public fun withdraw_deep_reserves(
    _admin: &AdminCap,
    _wrapper: &mut Wrapper,
    _amount: u64,
    _ctx: &mut TxContext,
): Coin<DEEP> {
    abort EFunctionDeprecated
}

#[deprecated(note = b"This function is deprecated. Please use `deep_reserves` instead.")]
public fun get_deep_reserves_value(_wrapper: &Wrapper): u64 {
    abort EFunctionDeprecated
=======

    // Transfer the fund capability to the transaction sender
    transfer::transfer(fund_cap, ctx.sender());
}

/// Internal helper function to handle the common withdrawal logic
fun withdraw_deep_reserves_coverage_fee_internal<CoinType>(
    wrapper: &mut Wrapper,
    ctx: &mut TxContext,
): Coin<CoinType> {
    wrapper.verify_version();

    let key = ChargedFeeKey<CoinType> { dummy_field: false };

    if (wrapper.deep_reserves_coverage_fees.contains(key)) {
        let balance = wrapper.deep_reserves_coverage_fees.borrow_mut(key);
        balance::withdraw_all(balance).into_coin(ctx)
    } else {
        coin::zero(ctx)
    }
>>>>>>> a1ec4e2a
}<|MERGE_RESOLUTION|>--- conflicted
+++ resolved
@@ -41,46 +41,20 @@
 }
 
 // === Public-Mutative Functions ===
-<<<<<<< HEAD
-=======
-/// Create a new fund capability for the wrapper
-public fun create_fund_cap(wrapper: &Wrapper, _admin: &AdminCap, ctx: &mut TxContext): FundCap {
-    FundCap {
-        id: object::new(ctx),
-        wrapper_id: wrapper.id.to_inner(),
-    }
-}
-
->>>>>>> a1ec4e2a
 /// Join DEEP coins into the wrapper's reserves
 public fun join(wrapper: &mut Wrapper, deep_coin: Coin<DEEP>) {
     wrapper.verify_version();
     wrapper.deep_reserves.join(deep_coin.into_balance());
 }
 
-<<<<<<< HEAD
 /// Withdraw collected deep reserves coverage fees for a specific coin type using admin capability
-public fun withdraw_deep_reserves_coverage_fee_v2<CoinType>(
-=======
-/// Withdraw collected deep reserves coverage fees for a specific coin type using fund capability
 public fun withdraw_deep_reserves_coverage_fee<CoinType>(
-    wrapper: &mut Wrapper,
-    fund_cap: &FundCap,
-    ctx: &mut TxContext,
-): Coin<CoinType> {
-    wrapper.verify_version();
-    assert!(fund_cap.wrapper_id == wrapper.id.to_inner(), EInvalidFundCap);
-    withdraw_deep_reserves_coverage_fee_internal(wrapper, ctx)
-}
-
-/// Withdraw collected deep reserves coverage fees for a specific coin type using admin capability
-public fun admin_withdraw_deep_reserves_coverage_fee<CoinType>(
->>>>>>> a1ec4e2a
     wrapper: &mut Wrapper,
     _admin: &AdminCap,
     ctx: &mut TxContext,
 ): Coin<CoinType> {
-<<<<<<< HEAD
+    wrapper.verify_version();
+
     let key = ChargedFeeKey<CoinType> { dummy_field: false };
 
     if (wrapper.deep_reserves_coverage_fees.contains(key)) {
@@ -92,15 +66,7 @@
 }
 
 /// Withdraw collected protocol fees for a specific coin type using admin capability
-public fun withdraw_protocol_fee_v2<CoinType>(
-=======
-    wrapper.verify_version();
-    withdraw_deep_reserves_coverage_fee_internal(wrapper, ctx)
-}
-
-/// Withdraw collected protocol fees for a specific coin type using admin capability
-public fun admin_withdraw_protocol_fee<CoinType>(
->>>>>>> a1ec4e2a
+public fun withdraw_protocol_fee<CoinType>(
     wrapper: &mut Wrapper,
     _admin: &AdminCap,
     ctx: &mut TxContext,
@@ -220,79 +186,4 @@
 
     // Share the wrapper object
     transfer::share_object(wrapper);
-<<<<<<< HEAD
-}
-
-// === Deprecated Functions ===
-#[
-    deprecated(
-        note = b"This function is deprecated. Please use `admin_withdraw_deep_reserves_coverage_fee_v2` instead.",
-    ),
-    allow(
-        unused_type_parameter,
-    ),
-]
-public fun admin_withdraw_deep_reserves_coverage_fee<CoinType>(
-    _admin: &AdminCap,
-    _wrapper: &mut Wrapper,
-    _ctx: &mut TxContext,
-): Coin<CoinType> {
-    abort EFunctionDeprecated
-}
-
-#[
-    deprecated(
-        note = b"This function is deprecated. Please use `admin_withdraw_protocol_fee_v2` instead.",
-    ),
-    allow(
-        unused_type_parameter,
-    ),
-]
-public fun admin_withdraw_protocol_fee<CoinType>(
-    _admin: &AdminCap,
-    _wrapper: &mut Wrapper,
-    _ctx: &mut TxContext,
-): Coin<CoinType> {
-    abort EFunctionDeprecated
-}
-
-#[
-    deprecated(
-        note = b"This function is deprecated. Please use `withdraw_deep_reserves_v2` instead.",
-    ),
-]
-public fun withdraw_deep_reserves(
-    _admin: &AdminCap,
-    _wrapper: &mut Wrapper,
-    _amount: u64,
-    _ctx: &mut TxContext,
-): Coin<DEEP> {
-    abort EFunctionDeprecated
-}
-
-#[deprecated(note = b"This function is deprecated. Please use `deep_reserves` instead.")]
-public fun get_deep_reserves_value(_wrapper: &Wrapper): u64 {
-    abort EFunctionDeprecated
-=======
-
-    // Transfer the fund capability to the transaction sender
-    transfer::transfer(fund_cap, ctx.sender());
-}
-
-/// Internal helper function to handle the common withdrawal logic
-fun withdraw_deep_reserves_coverage_fee_internal<CoinType>(
-    wrapper: &mut Wrapper,
-    ctx: &mut TxContext,
-): Coin<CoinType> {
-    wrapper.verify_version();
-
-    let key = ChargedFeeKey<CoinType> { dummy_field: false };
-
-    if (wrapper.deep_reserves_coverage_fees.contains(key)) {
-        let balance = wrapper.deep_reserves_coverage_fees.borrow_mut(key);
-        balance::withdraw_all(balance).into_coin(ctx)
-    } else {
-        coin::zero(ctx)
-    }
->>>>>>> a1ec4e2a
 }