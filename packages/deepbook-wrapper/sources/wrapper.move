module deepbook_wrapper::wrapper;

use deepbook_wrapper::admin::AdminCap;
use deepbook_wrapper::helper::current_version;
use sui::bag::{Self, Bag};
use sui::balance::{Self, Balance};
use sui::coin::{Self, Coin};
use sui::event;
use sui::vec_set::{Self, VecSet};
use token::deep::DEEP;

// === Errors ===
/// Error when trying to use deep from reserves but there is not enough available
const EInsufficientDeepReserves: u64 = 1;

/// Allowed versions management errors
const EVersionAlreadyEnabled: u64 = 3;
const ECannotDisableCurrentVersion: u64 = 4;
const EVersionNotEnabled: u64 = 5;

/// Error when trying to use shared object in a package whose version is not enabled
const EPackageVersionNotEnabled: u64 = 6;

/// Error when trying to enable a version that has been permanently disabled
const EVersionPermanentlyDisabled: u64 = 7;

/// A generic error code for any function that is no longer supported.
/// The value 1000 is used by convention across modules for this purpose.
#[allow(unused_const)]
const EFunctionDeprecated: u64 = 1000;

// === Structs ===
/// Wrapper struct for DeepBook V3
/// - allowed_versions: Versions that are allowed to interact with the wrapper
/// - disabled_versions: Versions that have been permanently disabled
/// - deep_reserves: The DEEP reserves in the wrapper
/// - deep_reserves_coverage_fees: The DEEP reserves coverage fees collected by the wrapper
/// - protocol_fees: The protocol fees collected by the wrapper
public struct Wrapper has key, store {
    id: UID,
    allowed_versions: VecSet<u16>,
    disabled_versions: VecSet<u16>,
    deep_reserves: Balance<DEEP>,
    deep_reserves_coverage_fees: Bag,
    protocol_fees: Bag,
}

/// Key struct for storing charged fees by coin type
public struct ChargedFeeKey<phantom CoinType> has copy, drop, store {}

// === Events ===
/// Event emitted when DEEP coins are withdrawn from the wrapper's reserves
public struct DeepReservesWithdrawn has copy, drop {
    wrapper_id: ID,
    amount: u64,
}

/// Event emitted when deep reserves coverage fees are withdrawn for a specific coin type
public struct CoverageFeeWithdrawn<phantom CoinType> has copy, drop {
    wrapper_id: ID,
    amount: u64,
}

/// Event emitted when protocol fees are withdrawn for a specific coin type
public struct ProtocolFeeWithdrawn<phantom CoinType> has copy, drop {
    wrapper_id: ID,
    amount: u64,
}

/// Event emitted when a new version is enabled for the wrapper
public struct VersionEnabled has copy, drop {
    wrapper_id: ID,
    version: u16,
}

/// Event emitted when a version is permanently disabled for the wrapper
public struct VersionDisabled has copy, drop {
    wrapper_id: ID,
    version: u16,
}

// === Public-Mutative Functions ===
/// Join DEEP coins into the wrapper's reserves
public fun join(wrapper: &mut Wrapper, deep_coin: Coin<DEEP>) {
    wrapper.verify_version();
    wrapper.deep_reserves.join(deep_coin.into_balance());
}

/// Withdraw collected deep reserves coverage fees for a specific coin type using admin capability
public fun withdraw_deep_reserves_coverage_fee<CoinType>(
    wrapper: &mut Wrapper,
    _admin: &AdminCap,
    ctx: &mut TxContext,
): Coin<CoinType> {
    wrapper.verify_version();

    let key = ChargedFeeKey<CoinType> { dummy_field: false };

    if (wrapper.deep_reserves_coverage_fees.contains(key)) {
        let balance = wrapper.deep_reserves_coverage_fees.borrow_mut(key);
        balance::withdraw_all(balance).into_coin(ctx)
    } else {
        coin::zero(ctx)
    }
}

/// Withdraw collected protocol fees for a specific coin type using admin capability
public fun withdraw_protocol_fee<CoinType>(
    wrapper: &mut Wrapper,
    _admin: &AdminCap,
    ctx: &mut TxContext,
): Coin<CoinType> {
    wrapper.verify_version();

    let key = ChargedFeeKey<CoinType> {};

    if (wrapper.protocol_fees.contains(key)) {
        let balance = wrapper.protocol_fees.borrow_mut(key);
        let coin = balance::withdraw_all(balance).into_coin(ctx);

        event::emit(ProtocolFeeWithdrawn<CoinType> {
            wrapper_id: wrapper.id.to_inner(),
            amount: coin.value(),
        });

        coin
    } else {
        coin::zero(ctx)
    }
}

/// Withdraw DEEP coins from the wrapper's reserves
public fun withdraw_deep_reserves(
    wrapper: &mut Wrapper,
    _admin: &AdminCap,
    amount: u64,
    ctx: &mut TxContext,
): Coin<DEEP> {
    wrapper.verify_version();

    let coin = split_deep_reserves(wrapper, amount, ctx);

    event::emit(DeepReservesWithdrawn {
        wrapper_id: wrapper.id.to_inner(),
        amount,
    });

    coin
}

/// Enable the specified package version for the wrapper
public fun enable_version(wrapper: &mut Wrapper, _admin: &AdminCap, version: u16) {
    // Check if the version has been permanently disabled
    assert!(!wrapper.disabled_versions.contains(&version), EVersionPermanentlyDisabled);

    // Check if the version is already enabled
    assert!(!wrapper.allowed_versions.contains(&version), EVersionAlreadyEnabled);

    wrapper.allowed_versions.insert(version);

    event::emit(VersionEnabled {
        wrapper_id: wrapper.id.to_inner(),
        version,
    });
}

/// Permanently disable the specified package version for the wrapper
public fun disable_version(wrapper: &mut Wrapper, _admin: &AdminCap, version: u16) {
    assert!(version != current_version(), ECannotDisableCurrentVersion);
    assert!(wrapper.allowed_versions.contains(&version), EVersionNotEnabled);

    // Remove from allowed and add to disabled
    wrapper.allowed_versions.remove(&version);
    wrapper.disabled_versions.insert(version);

    event::emit(VersionDisabled {
        wrapper_id: wrapper.id.to_inner(),
        version,
    });
}

// === Public-View Functions ===
/// Get the value of DEEP in the reserves
public fun deep_reserves(wrapper: &Wrapper): u64 {
    wrapper.deep_reserves.value()
}

// === Public-Package Functions ===
/// Add collected deep reserves coverage fees to the wrapper's fee storage
public(package) fun join_deep_reserves_coverage_fee<CoinType>(
    wrapper: &mut Wrapper,
    fee: Balance<CoinType>,
) {
    wrapper.verify_version();

    if (fee.value() == 0) {
        fee.destroy_zero();
        return
    };

    let key = ChargedFeeKey<CoinType> {};
    if (wrapper.deep_reserves_coverage_fees.contains(key)) {
        let balance = wrapper.deep_reserves_coverage_fees.borrow_mut(key);
        balance::join(balance, fee);
    } else {
        wrapper.deep_reserves_coverage_fees.add(key, fee);
    };
}

/// Add collected protocol fees to the wrapper's fee storage
public(package) fun join_protocol_fee<CoinType>(wrapper: &mut Wrapper, fee: Balance<CoinType>) {
    wrapper.verify_version();

    if (fee.value() == 0) {
        fee.destroy_zero();
        return
    };

    let key = ChargedFeeKey<CoinType> {};
    if (wrapper.protocol_fees.contains(key)) {
        let balance = wrapper.protocol_fees.borrow_mut(key);
        balance::join(balance, fee);
    } else {
        wrapper.protocol_fees.add(key, fee);
    };
}

/// Get the splitted DEEP coin from the reserves
public(package) fun split_deep_reserves(
    wrapper: &mut Wrapper,
    amount: u64,
    ctx: &mut TxContext,
): Coin<DEEP> {
    wrapper.verify_version();

    let available_deep_reserves = wrapper.deep_reserves.value();
    assert!(amount <= available_deep_reserves, EInsufficientDeepReserves);

    wrapper.deep_reserves.split(amount).into_coin(ctx)
}

/// Verify that the current package version is enabled in the wrapper
public(package) fun verify_version(wrapper: &Wrapper) {
    let package_version = current_version();
    assert!(wrapper.allowed_versions.contains(&package_version), EPackageVersionNotEnabled);
}

// === Private Functions ===
/// Initialize the wrapper module
fun init(ctx: &mut TxContext) {
    let wrapper = Wrapper {
        id: object::new(ctx),
        allowed_versions: vec_set::singleton(current_version()),
        disabled_versions: vec_set::empty(),
        deep_reserves: balance::zero(),
        deep_reserves_coverage_fees: bag::new(ctx),
        protocol_fees: bag::new(ctx),
    };

    // Share the wrapper object
    transfer::share_object(wrapper);
<<<<<<< HEAD
=======

    // Transfer the fund capability to the transaction sender
    transfer::transfer(fund_cap, ctx.sender());
}

/// Internal helper function to handle the common withdrawal logic
fun withdraw_deep_reserves_coverage_fee_internal<CoinType>(
    wrapper: &mut Wrapper,
    ctx: &mut TxContext,
): Coin<CoinType> {
    wrapper.verify_version();

    let key = ChargedFeeKey<CoinType> {};

    if (wrapper.deep_reserves_coverage_fees.contains(key)) {
        let balance = wrapper.deep_reserves_coverage_fees.borrow_mut(key);
        let coin = balance::withdraw_all(balance).into_coin(ctx);

        event::emit(CoverageFeeWithdrawn<CoinType> {
            wrapper_id: wrapper.id.to_inner(),
            amount: coin.value(),
        });

        coin
    } else {
        coin::zero(ctx)
    }
>>>>>>> d32494f2
}<|MERGE_RESOLUTION|>--- conflicted
+++ resolved
@@ -94,11 +94,18 @@
 ): Coin<CoinType> {
     wrapper.verify_version();
 
-    let key = ChargedFeeKey<CoinType> { dummy_field: false };
+    let key = ChargedFeeKey<CoinType> {};
 
     if (wrapper.deep_reserves_coverage_fees.contains(key)) {
         let balance = wrapper.deep_reserves_coverage_fees.borrow_mut(key);
-        balance::withdraw_all(balance).into_coin(ctx)
+        let coin = balance::withdraw_all(balance).into_coin(ctx);
+
+        event::emit(CoverageFeeWithdrawn<CoinType> {
+            wrapper_id: wrapper.id.to_inner(),
+            amount: coin.value(),
+        });
+
+        coin
     } else {
         coin::zero(ctx)
     }
@@ -259,34 +266,4 @@
 
     // Share the wrapper object
     transfer::share_object(wrapper);
-<<<<<<< HEAD
-=======
-
-    // Transfer the fund capability to the transaction sender
-    transfer::transfer(fund_cap, ctx.sender());
-}
-
-/// Internal helper function to handle the common withdrawal logic
-fun withdraw_deep_reserves_coverage_fee_internal<CoinType>(
-    wrapper: &mut Wrapper,
-    ctx: &mut TxContext,
-): Coin<CoinType> {
-    wrapper.verify_version();
-
-    let key = ChargedFeeKey<CoinType> {};
-
-    if (wrapper.deep_reserves_coverage_fees.contains(key)) {
-        let balance = wrapper.deep_reserves_coverage_fees.borrow_mut(key);
-        let coin = balance::withdraw_all(balance).into_coin(ctx);
-
-        event::emit(CoverageFeeWithdrawn<CoinType> {
-            wrapper_id: wrapper.id.to_inner(),
-            amount: coin.value(),
-        });
-
-        coin
-    } else {
-        coin::zero(ctx)
-    }
->>>>>>> d32494f2
 }