module deeptrade_core::fee;

use deepbook::constants::fee_penalty_multiplier;
use deepbook::pool::Pool;
use deeptrade_core::helper::{
    calculate_deep_required,
    calculate_order_amount,
    calculate_deep_fee_coverage_discount_rate,
    get_sui_per_deep,
    calculate_market_order_params,
    hundred_percent,
    apply_discount
};
use deeptrade_core::loyalty::LoyaltyProgram;
use deeptrade_core::math;
use deeptrade_core::ticket::{
    AdminTicket,
    validate_ticket,
    destroy_ticket,
    update_default_fees_ticket_type,
    update_pool_specific_fees_ticket_type
};
use pyth::price_info::PriceInfoObject;
use std::u64;
use sui::clock::Clock;
use sui::event;
use sui::table::{Self, Table};

// === Errors ===
const EInvalidFeePrecision: u64 = 1;
const EFeeOutOfRange: u64 = 2;
const EInvalidFeeHierarchy: u64 = 3;
const EInvalidDiscountPrecision: u64 = 4;
const EDiscountOutOfRange: u64 = 5;
const EInvalidRatioSum: u64 = 6;
const EZeroOrderAmount: u64 = 7;

// === Constants ===
/// The multiple that fee rates must adhere to, aligned with DeepBook (0.01 bps = 0.0001%)
const FEE_PRECISION_MULTIPLE: u64 = 1000;
/// The maximum allowed taker fee rate (20 bps = 0.20%)
const MAX_TAKER_FEE_RATE: u64 = 2_000_000;
/// The maximum allowed maker fee rate (10 bps = 0.10%)
const MAX_MAKER_FEE_RATE: u64 = 1_000_000;
/// The maximum allowed discount rate (100%)
const MAX_DISCOUNT_RATE: u64 = 1_000_000_000;

// Default fee rates for initialization
const DEFAULT_DEEP_TAKER_FEE_BPS: u64 = 600_000; // 6 bps
const DEFAULT_DEEP_MAKER_FEE_BPS: u64 = 300_000; // 3 bps
const DEFAULT_INPUT_COIN_TAKER_FEE_BPS: u64 = 500_000; // 5 bps
const DEFAULT_INPUT_COIN_MAKER_FEE_BPS: u64 = 200_000; // 2 bps
const DEFAULT_MAX_DEEP_FEE_COVERAGE_DISCOUNT_RATE: u64 = 250_000_000; // 2500 bps (25%)

// === Structs ===
/// Configuration object containing trading fee rates
public struct TradingFeeConfig has key {
    id: UID,
    default_fees: PoolFeeConfig,
    pool_specific_fees: Table<ID, PoolFeeConfig>,
}

/// Struct to hold a complete fee configuration
public struct PoolFeeConfig has copy, drop, store {
    deep_fee_type_taker_rate: u64,
    deep_fee_type_maker_rate: u64,
    input_coin_fee_type_taker_rate: u64,
    input_coin_fee_type_maker_rate: u64,
    max_deep_fee_coverage_discount_rate: u64,
}

// === Events ===
/// Event emitted when default fees are updated
public struct DefaultFeesUpdated has copy, drop {
    config_id: ID,
    old_fees: PoolFeeConfig,
    new_fees: PoolFeeConfig,
}

/// Event emitted when a pool-specific fee config is updated
public struct PoolFeesUpdated has copy, drop {
    config_id: ID,
    pool_id: ID,
    old_fees: PoolFeeConfig,
    new_fees: PoolFeeConfig,
}

/// Initialize trading fee config object
fun init(ctx: &mut TxContext) {
    let trading_fee_config = TradingFeeConfig {
        id: object::new(ctx),
        default_fees: PoolFeeConfig {
            deep_fee_type_taker_rate: DEFAULT_DEEP_TAKER_FEE_BPS,
            deep_fee_type_maker_rate: DEFAULT_DEEP_MAKER_FEE_BPS,
            input_coin_fee_type_taker_rate: DEFAULT_INPUT_COIN_TAKER_FEE_BPS,
            input_coin_fee_type_maker_rate: DEFAULT_INPUT_COIN_MAKER_FEE_BPS,
            max_deep_fee_coverage_discount_rate: DEFAULT_MAX_DEEP_FEE_COVERAGE_DISCOUNT_RATE,
        },
        pool_specific_fees: table::new(ctx),
    };

    // Share the trading fee config object
    transfer::share_object(trading_fee_config);
}

// === Public-Mutative Functions ===
/// Updates the default fee rates.
public fun update_default_fees(
    config: &mut TradingFeeConfig,
    ticket: AdminTicket,
    new_fees: PoolFeeConfig,
    clock: &Clock,
    ctx: &mut TxContext,
) {
    validate_pool_fee_config(&new_fees);

    validate_ticket(&ticket, update_default_fees_ticket_type(), clock, ctx);
    destroy_ticket(ticket, clock);

    let old_fees = config.default_fees;
    config.default_fees = new_fees;

    event::emit(DefaultFeesUpdated {
        config_id: config.id.to_inner(),
        old_fees,
        new_fees,
    });
}

/// Updates or creates a pool-specific fee configuration.
public fun update_pool_specific_fees<BaseToken, QuoteToken>(
    config: &mut TradingFeeConfig,
    ticket: AdminTicket,
    pool: &Pool<BaseToken, QuoteToken>,
    new_fees: PoolFeeConfig,
    clock: &Clock,
    ctx: &mut TxContext,
) {
    validate_pool_fee_config(&new_fees);

    validate_ticket(&ticket, update_pool_specific_fees_ticket_type(), clock, ctx);
    destroy_ticket(ticket, clock);

    let pool_id = object::id(pool);
    let mut old_fees = config.default_fees;

    if (config.pool_specific_fees.contains(pool_id)) {
        old_fees = config.pool_specific_fees.remove(pool_id);
    };
    config.pool_specific_fees.add(pool_id, new_fees);

    event::emit(PoolFeesUpdated {
        config_id: config.id.to_inner(),
        pool_id,
        old_fees,
        new_fees,
    });
}

/// Creates a new PoolFeeConfig
/// This function is safe to be public because all mutative functions that require
/// a PoolFeeConfig also require a ticket, which can only be created by the admin.
/// We do not validate the fee rates intentionally here, since it's not possible to use
/// PoolFeeConfig with invalid rates in the mutative functions.
public fun new_pool_fee_config(
    deep_fee_type_taker_rate: u64,
    deep_fee_type_maker_rate: u64,
    input_coin_fee_type_taker_rate: u64,
    input_coin_fee_type_maker_rate: u64,
    max_deep_fee_coverage_discount_rate: u64,
): PoolFeeConfig {
    let config = PoolFeeConfig {
        deep_fee_type_taker_rate,
        deep_fee_type_maker_rate,
        input_coin_fee_type_taker_rate,
        input_coin_fee_type_maker_rate,
        max_deep_fee_coverage_discount_rate,
    };

    config
}

// === Public-View Functions ===
/// Get pool-specific fee config if configured, otherwise default fee config.
public fun get_pool_fee_config<BaseToken, QuoteToken>(
    trading_fee_config: &TradingFeeConfig,
    pool: &Pool<BaseToken, QuoteToken>,
): PoolFeeConfig {
    let pool_id = object::id(pool);

    if (trading_fee_config.pool_specific_fees.contains(pool_id)) {
        *trading_fee_config.pool_specific_fees.borrow(pool_id)
    } else {
        trading_fee_config.default_fees
    }
}

/// Get the deep fee type rates from a pool fee config.
/// Returns (taker_fee_rate, maker_fee_rate) in billionths.
public fun deep_fee_type_rates(config: PoolFeeConfig): (u64, u64) {
    (config.deep_fee_type_taker_rate, config.deep_fee_type_maker_rate)
}

/// Get the input coin fee type rates from a pool fee config.
/// Returns (taker_fee_rate, maker_fee_rate) in billionths.
public fun input_coin_fee_type_rates(config: PoolFeeConfig): (u64, u64) {
    (config.input_coin_fee_type_taker_rate, config.input_coin_fee_type_maker_rate)
}

public fun max_deep_fee_coverage_discount_rate(config: PoolFeeConfig): u64 {
    config.max_deep_fee_coverage_discount_rate
}

/// Estimate the total fee for a limit order using DEEP fee type
///
/// This function uses oracle price feeds and reference pool to get the best DEEP/SUI price,
/// then calculates fees including coverage fees and protocol fees with discount applied.
///
/// Parameters:
/// - pool: The trading pool where the order will be placed
/// - reference_pool: Reference pool for DEEP/SUI price calculation
/// - deep_usd_price_info: Pyth price info object for DEEP/USD price
/// - sui_usd_price_info: Pyth price info object for SUI/USD price
/// - trading_fee_config: Trading fee configuration object
/// - loyalty_program: Loyalty program instance
/// - deep_in_balance_manager: Amount of DEEP available in user's balance manager
/// - deep_in_wallet: Amount of DEEP in user's wallet
/// - quantity: Order quantity in base tokens
/// - price: Order price in quote tokens per base token
/// - is_bid: True for buy orders, false for sell orders
/// - clock: System clock for timestamp verification
/// - ctx: Transaction context
///
/// Returns:
/// - deep_reserves_coverage_fee: SUI cost of borrowed DEEP from reserves
/// - protocol_fee: Protocol fee after discount applied
/// - deep_required: Total amount of DEEP required for the order
/// - discount_rate: Actual discount rate applied to protocol fee
public fun estimate_full_fee_limit<BaseToken, QuoteToken, ReferenceBaseAsset, ReferenceQuoteAsset>(
    pool: &Pool<BaseToken, QuoteToken>,
    reference_pool: &Pool<ReferenceBaseAsset, ReferenceQuoteAsset>,
    deep_usd_price_info: &PriceInfoObject,
    sui_usd_price_info: &PriceInfoObject,
    trading_fee_config: &TradingFeeConfig,
    loyalty_program: &LoyaltyProgram,
    deep_in_balance_manager: u64,
    deep_in_wallet: u64,
    quantity: u64,
    price: u64,
    is_bid: bool,
    clock: &Clock,
    ctx: &mut TxContext,
): (u64, u64, u64, u64) {
    // Get the best DEEP/SUI price
    let sui_per_deep = get_sui_per_deep(
        deep_usd_price_info,
        sui_usd_price_info,
        reference_pool,
        clock,
    );

    // Get the protocol fee rates for the pool and max deep fee coverage discount rate
    let pool_fee_config = trading_fee_config.get_pool_fee_config(pool);
    let (protocol_taker_fee_rate, _) = pool_fee_config.deep_fee_type_rates();
    let max_deep_fee_coverage_discount_rate = pool_fee_config.max_deep_fee_coverage_discount_rate();

    let deep_required = calculate_deep_required(pool, quantity, price);
    let order_amount = calculate_order_amount(quantity, price, is_bid);
    let loyalty_discount_rate = loyalty_program.get_user_discount_rate(ctx.sender());

    let (deep_reserves_coverage_fee, protocol_fee, discount_rate) = estimate_full_order_fee_core(
        deep_in_balance_manager,
        deep_in_wallet,
        deep_required,
        sui_per_deep,
        protocol_taker_fee_rate,
        order_amount,
        max_deep_fee_coverage_discount_rate,
        loyalty_discount_rate,
    );

    (deep_reserves_coverage_fee, protocol_fee, deep_required, discount_rate)
}

/// Estimate the total fee for a market order using DEEP fee type
///
/// This function uses oracle price feeds and reference pool to get the best DEEP/SUI price,
/// then calculates fees including coverage fees and protocol fees with discount applied.
///
/// Parameters:
/// - pool: The trading pool where the order will be placed
/// - reference_pool: Reference pool for DEEP/SUI price calculation
/// - deep_usd_price_info: Pyth price info object for DEEP/USD price
/// - sui_usd_price_info: Pyth price info object for SUI/USD price
/// - trading_fee_config: Trading fee configuration object
/// - loyalty_program: Loyalty program instance
/// - deep_in_balance_manager: Amount of DEEP available in user's balance manager
/// - deep_in_wallet: Amount of DEEP in user's wallet
/// - order_amount: Order amount in quote tokens (for bids) or base tokens (for asks)
/// - is_bid: True for buy orders, false for sell orders
/// - clock: System clock for timestamp verification
/// - ctx: Transaction context
///
/// Returns:
/// - deep_reserves_coverage_fee: SUI cost of borrowed DEEP from reserves
/// - protocol_fee: Protocol fee after discount applied
/// - deep_required: Total amount of DEEP required for the order
/// - discount_rate: Actual discount rate applied to protocol fee
public fun estimate_full_fee_market<BaseToken, QuoteToken, ReferenceBaseAsset, ReferenceQuoteAsset>(
    pool: &Pool<BaseToken, QuoteToken>,
    reference_pool: &Pool<ReferenceBaseAsset, ReferenceQuoteAsset>,
    deep_usd_price_info: &PriceInfoObject,
    sui_usd_price_info: &PriceInfoObject,
    trading_fee_config: &TradingFeeConfig,
    loyalty_program: &LoyaltyProgram,
    deep_in_balance_manager: u64,
    deep_in_wallet: u64,
    order_amount: u64,
    is_bid: bool,
    clock: &Clock,
    ctx: &mut TxContext,
): (u64, u64, u64, u64) {
    // Get the best DEEP/SUI price
    let sui_per_deep = get_sui_per_deep(
        deep_usd_price_info,
        sui_usd_price_info,
        reference_pool,
        clock,
    );

    // Get the protocol fee rates for the pool and max deep fee coverage discount rate
    let pool_fee_config = trading_fee_config.get_pool_fee_config(pool);
    let (protocol_taker_fee_rate, _) = pool_fee_config.deep_fee_type_rates();
    let max_deep_fee_coverage_discount_rate = pool_fee_config.max_deep_fee_coverage_discount_rate();

    let (_, deep_required) = calculate_market_order_params<BaseToken, QuoteToken>(
        pool,
        order_amount,
        is_bid,
        clock,
    );
    let loyalty_discount_rate = loyalty_program.get_user_discount_rate(ctx.sender());

    let (deep_reserves_coverage_fee, protocol_fee, discount_rate) = estimate_full_order_fee_core(
        deep_in_balance_manager,
        deep_in_wallet,
        deep_required,
        sui_per_deep,
        protocol_taker_fee_rate,
        order_amount,
        max_deep_fee_coverage_discount_rate,
        loyalty_discount_rate,
    );

    (deep_reserves_coverage_fee, protocol_fee, deep_required, discount_rate)
}

// === Public-Package Functions ===
/// Calculate the total fee for an order using DEEP fee type
///
/// This function determines if the user needs to borrow DEEP from treasury reserves and calculates
/// the appropriate fees including coverage fees and protocol fees with discount applied.
///
/// Parameters:
/// - balance_manager_deep: Amount of DEEP in user's balance manager
/// - deep_in_wallet: Amount of DEEP in user's wallet
/// - deep_required: Total amount of DEEP required for the order
/// - sui_per_deep: Current DEEP/SUI price for coverage fee calculation
/// - protocol_taker_fee_rate: Protocol fee rate for taker portion (in billionths)
/// - order_amount: Total order amount to calculate protocol fees on
/// - max_deep_fee_coverage_discount_rate: Maximum discount rate that can be applied from
///   DEEP fee coverage (in billionths)
/// - loyalty_discount_rate: Loyalty discount rate (in billionths)
///
/// Returns:
/// - deep_reserves_coverage_fee: SUI cost of borrowed DEEP from reserves
/// - protocol_fee: Protocol fee after discount applied
/// - total_discount_rate: Actual discount rate applied to protocol fee
public(package) fun estimate_full_order_fee_core(
    balance_manager_deep: u64,
    deep_in_wallet: u64,
    deep_required: u64,
    sui_per_deep: u64,
    protocol_taker_fee_rate: u64,
    order_amount: u64,
    max_deep_fee_coverage_discount_rate: u64,
    loyalty_discount_rate: u64,
): (u64, u64, u64) {
    // Calculate the amount of DEEP to be taken from treasury's reserves.
    // If the user doesn't have enough DEEP, reserves will cover the difference between
    // the total DEEP required and the user's available DEEP (balance manager + wallet).
    let deep_from_reserves = if (balance_manager_deep + deep_in_wallet < deep_required)
        deep_required - balance_manager_deep - deep_in_wallet else 0;

    let deep_reserves_coverage_fee = calculate_deep_reserves_coverage_order_fee(
        sui_per_deep,
        deep_from_reserves,
    );

    let deep_fee_coverage_discount_rate = calculate_deep_fee_coverage_discount_rate(
        max_deep_fee_coverage_discount_rate,
        deep_from_reserves,
        deep_required,
    );

    // Ensure the total discount rate doesn't exceed 100%
    let total_discount_rate = u64::min(
        deep_fee_coverage_discount_rate + loyalty_discount_rate,
        hundred_percent(),
    );

    // Calculate protocol fee assuming order is fully taker to show fee upper limit.
    // This prevents users from paying more than the displayed amount.
    // Apply user's discount to the calculated fee
    let (protocol_fee, _, _) = calculate_protocol_fees(
        hundred_percent(), // 100% taker ratio
        0, // 0% maker ratio
        protocol_taker_fee_rate,
        0, // no need to specify maker fee rate for 0% maker ratio
        order_amount,
        total_discount_rate,
    );

    (deep_reserves_coverage_fee, protocol_fee, total_discount_rate)
}

/// Calculates the fee for using DEEP from treasury reserves
/// This fee represents the SUI equivalent value of the borrowed DEEP
///
/// Parameters:
/// - sui_per_deep: Best DEEP/SUI price either from oracle or from reference pool
/// - deep_from_reserves: Amount of DEEP taken from treasury reserves
///
/// Returns:
/// - u64: Fee amount in SUI coins for borrowing DEEP from reserves
public(package) fun calculate_deep_reserves_coverage_order_fee(
    sui_per_deep: u64,
    deep_from_reserves: u64,
): u64 {
    math::mul(deep_from_reserves, sui_per_deep)
}

/// Calculate protocol fees for orders with both taker and maker portions
///
/// This function splits the order amount by taker/maker ratios, applies respective fee rates,
/// and applies discount to both fee components.
///
/// Parameters:
/// - taker_ratio: Proportion of order acting as taker (in billionths, e.g., 1_000_000_000 = 100%)
/// - maker_ratio: Proportion of order acting as maker (in billionths)
/// - protocol_taker_fee_rate: Fee rate for taker portion (in billionths)
/// - protocol_maker_fee_rate: Fee rate for maker portion (in billionths)
/// - order_amount: Total order amount to calculate fees on
/// - discount_rate: Discount rate to apply to calculated fees (in billionths)
///
/// Returns:
/// - total_protocol_fee: Combined taker and maker fees after discount
/// - protocol_taker_fee: Taker portion fee after discount
/// - protocol_maker_fee: Maker portion fee after discount
public(package) fun calculate_protocol_fees(
    taker_ratio: u64,
    maker_ratio: u64,
    protocol_taker_fee_rate: u64,
    protocol_maker_fee_rate: u64,
    order_amount: u64,
    discount_rate: u64,
): (u64, u64, u64) {
    // Validate input parameters
    assert!(taker_ratio + maker_ratio <= hundred_percent(), EInvalidRatioSum);
    assert!(order_amount > 0, EZeroOrderAmount);

    let taker_amount = math::mul(order_amount, taker_ratio);
    let maker_amount = math::mul(order_amount, maker_ratio);

    let mut protocol_taker_fee = calculate_fee_by_rate(taker_amount, protocol_taker_fee_rate);
    let mut protocol_maker_fee = calculate_fee_by_rate(maker_amount, protocol_maker_fee_rate);

    // Apply discount to the protocol fees
    protocol_taker_fee = apply_discount(protocol_taker_fee, discount_rate);
    protocol_maker_fee = apply_discount(protocol_maker_fee, discount_rate);

    let total_protocol_fee = protocol_taker_fee + protocol_maker_fee;

    (total_protocol_fee, protocol_taker_fee, protocol_maker_fee)
}

/// Calculates DeepBook's fee when paid in input coins, applying the fee penalty multiplier
/// The fee is calculated by first applying the fee penalty multiplier to the taker fee rate,
/// then calculating the fee based on the resulting rate
///
/// Parameters:
/// - amount: The amount to calculate fee on
/// - taker_fee: DeepBook's taker fee rate in billionths
///
/// Returns:
/// - u64: The calculated DeepBook fee amount with penalty multiplier applied
public(package) fun calculate_input_coin_deepbook_fee(amount: u64, taker_fee: u64): u64 {
    let fee_penalty_multiplier = fee_penalty_multiplier();
    let input_coin_fee_rate = math::mul(taker_fee, fee_penalty_multiplier);
    let input_coin_fee = calculate_fee_by_rate(amount, input_coin_fee_rate);

    input_coin_fee
}

/// Calculates fee by applying a rate to an amount
///
/// Parameters:
/// - amount: The amount to calculate fee on
/// - fee_rate: The fee rate in billionths (e.g., 1,000,000 = 0.1%)
///
/// Returns:
/// - u64: The calculated fee amount
public(package) fun calculate_fee_by_rate(amount: u64, fee_rate: u64): u64 {
    math::mul(amount, fee_rate)
}

// === Private Functions ===
/// Validates that the fee rates in a PoolFeeConfig are within the allowed precision and range.
fun validate_pool_fee_config(fees: &PoolFeeConfig) {
    validate_fee_pair(
        fees.deep_fee_type_taker_rate,
        fees.deep_fee_type_maker_rate,
    );
    validate_fee_pair(
        fees.input_coin_fee_type_taker_rate,
        fees.input_coin_fee_type_maker_rate,
    );
    validate_discount_rate(fees.max_deep_fee_coverage_discount_rate);
}

/// Validates a single taker/maker fee pair against precision, range, and consistency rules.
fun validate_fee_pair(taker_rate: u64, maker_rate: u64) {
    // Precision Checks
    assert!(taker_rate % FEE_PRECISION_MULTIPLE == 0, EInvalidFeePrecision);
    assert!(maker_rate % FEE_PRECISION_MULTIPLE == 0, EInvalidFeePrecision);

    // Range Checks
    assert!(taker_rate <= MAX_TAKER_FEE_RATE, EFeeOutOfRange);
    assert!(maker_rate <= MAX_MAKER_FEE_RATE, EFeeOutOfRange);

    // Hierarchy Check
    assert!(maker_rate <= taker_rate, EInvalidFeeHierarchy);
}

/// Validates the discount rate against precision and range rules.
fun validate_discount_rate(discount_rate: u64) {
    // Precision Check
    assert!(discount_rate % FEE_PRECISION_MULTIPLE == 0, EInvalidDiscountPrecision);
    // Range Check
<<<<<<< HEAD
    assert!(discount_rate <= MAX_DISCOUNT_RATE, EDiscountOutOfRange);
}

// === Test Functions ===
#[test_only]
public fun init_for_testing(ctx: &mut TxContext) {
    init(ctx)
}

#[test_only]
public fun unwrap_pool_fees_updated_event(
    event: &PoolFeesUpdated,
): (ID, ID, PoolFeeConfig, PoolFeeConfig) {
    (event.config_id, event.pool_id, event.old_fees, event.new_fees)
}

#[test_only]
public fun unwrap_default_fees_updated_event(
    event: &DefaultFeesUpdated,
): (ID, PoolFeeConfig, PoolFeeConfig) {
    (event.config_id, event.old_fees, event.new_fees)
}

#[test_only]
public fun get_fee_defaults(): (u64, u64, u64, u64, u64) {
    (
        DEFAULT_DEEP_TAKER_FEE_BPS,
        DEFAULT_DEEP_MAKER_FEE_BPS,
        DEFAULT_INPUT_COIN_TAKER_FEE_BPS,
        DEFAULT_INPUT_COIN_MAKER_FEE_BPS,
        DEFAULT_MAX_DEEP_FEE_COVERAGE_DISCOUNT_RATE,
    )
}

#[test_only]
public fun default_fees(config: &TradingFeeConfig): PoolFeeConfig {
    config.default_fees
}

#[test_only]
public fun pool_specific_fees(config: &TradingFeeConfig): &Table<ID, PoolFeeConfig> {
    &config.pool_specific_fees
}
=======
    assert!(
        discount_rate >= MIN_DISCOUNT_RATE && discount_rate <= MAX_DISCOUNT_RATE,
        EDiscountOutOfRange,
    );
}

// === Test Functions ===
/// Initialize the fee module for testing
#[test_only]
public fun init_for_testing(ctx: &mut TxContext) { init(ctx); }
>>>>>>> a420c752
<|MERGE_RESOLUTION|>--- conflicted
+++ resolved
@@ -547,7 +547,6 @@
     // Precision Check
     assert!(discount_rate % FEE_PRECISION_MULTIPLE == 0, EInvalidDiscountPrecision);
     // Range Check
-<<<<<<< HEAD
     assert!(discount_rate <= MAX_DISCOUNT_RATE, EDiscountOutOfRange);
 }
 
@@ -591,15 +590,8 @@
 public fun pool_specific_fees(config: &TradingFeeConfig): &Table<ID, PoolFeeConfig> {
     &config.pool_specific_fees
 }
-=======
-    assert!(
-        discount_rate >= MIN_DISCOUNT_RATE && discount_rate <= MAX_DISCOUNT_RATE,
-        EDiscountOutOfRange,
-    );
-}
 
 // === Test Functions ===
 /// Initialize the fee module for testing
 #[test_only]
-public fun init_for_testing(ctx: &mut TxContext) { init(ctx); }
->>>>>>> a420c752
+public fun init_for_testing(ctx: &mut TxContext) { init(ctx); }