--- conflicted
+++ resolved
@@ -425,7 +425,6 @@
     init(ctx);
 }
 
-<<<<<<< HEAD
 #[test_only]
 public fun unwrap_deep_reserves_withdrawn_event(event: &DeepReservesWithdrawn<DEEP>): (ID, u64) {
     (event.treasury_id, event.amount)
@@ -458,7 +457,8 @@
 #[test_only]
 public fun unwrap_version_disabled_event(event: &VersionDisabled): (ID, u16) {
     (event.treasury_id, event.version)
-=======
+}
+
 /// Check if deep reserves coverage fees exist for a specific coin type
 #[test_only]
 public fun has_deep_reserves_coverage_fee<CoinType>(treasury: &Treasury): bool {
@@ -472,5 +472,4 @@
     let key = ChargedFeeKey<CoinType> {};
     let balance: &Balance<CoinType> = treasury.deep_reserves_coverage_fees.borrow(key);
     balance.value()
->>>>>>> a420c752
 }