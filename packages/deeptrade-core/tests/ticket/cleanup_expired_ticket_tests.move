--- conflicted
+++ resolved
@@ -20,33 +20,6 @@
 const TICKET_DELAY_DURATION: u64 = MILLISECONDS_PER_DAY * 2; // 2 days
 const TICKET_ACTIVE_DURATION: u64 = MILLISECONDS_PER_DAY * 3; // 3 days
 
-<<<<<<< HEAD
-// TODO: Move it to a helper section of create ticket tests module
-// and make it more generic, so it would accept owner and ticket type
-#[test_only]
-fun create_ticket(scenario: &mut Scenario) {
-    let multisig_address = get_test_multisig_address();
-    scenario.next_tx(multisig_address);
-
-    let clock = clock::create_for_testing(scenario.ctx());
-    let admin_cap = scenario.take_from_sender<AdminCap>();
-
-    ticket::create_ticket(
-        &admin_cap,
-        TICKET_TYPE,
-        get_test_multisig_pks(),
-        get_test_multisig_weights(),
-        get_test_multisig_threshold(),
-        &clock,
-        scenario.ctx(),
-    );
-
-    clock::destroy_for_testing(clock);
-    scenario.return_to_sender(admin_cap);
-}
-
-=======
->>>>>>> 4482c6d1
 #[test]
 /// Test that an expired ticket can be cleaned up
 fun test_cleanup_expired_ticket_success() {
